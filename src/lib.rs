--- conflicted
+++ resolved
@@ -255,10 +255,6 @@
 
 #[cfg(test)]
 mod tests {
-<<<<<<< HEAD
-=======
-
->>>>>>> 4a72156c
     #[test]
     fn test_no_tests() {
         panic!("I don't know how to test this because it is very dependent on exact i/o to stdio");
